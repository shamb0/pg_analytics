--- conflicted
+++ resolved
@@ -48,14 +48,8 @@
         register_hook(&mut EXTENSION_HOOK)
     };
 
-<<<<<<< HEAD
-    GUCS.init("pg_analytics");
+    // GUCS.init("pg_analytics");
     pg_shmem_init!(env::DUCKDB_CONNECTION_CACHE);
-=======
-    // TODO: Depends on above TODO
-    // GUCS.init("pg_analytics");
-    // setup_telemetry_background_worker(ParadeExtension::PgAnalytics);
->>>>>>> c002bdd8
 
     #[cfg(debug_assertions)]
     DEBUG_GUCS.init();
