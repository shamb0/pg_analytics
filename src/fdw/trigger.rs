--- conflicted
+++ resolved
@@ -253,12 +253,8 @@
         .collect();
 
     format!(
-<<<<<<< HEAD
-        "ALTER TABLE {} {}",
-=======
         "ALTER TABLE {}.{} {}",
         spi::quote_identifier(schema_name),
->>>>>>> 199ceece
         spi::quote_identifier(table_name),
         column_definitions.join(", ")
     )
