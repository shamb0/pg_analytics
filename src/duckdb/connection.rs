--- conflicted
+++ resolved
@@ -25,7 +25,6 @@
 use std::sync::Once;
 use std::thread;
 
-<<<<<<< HEAD
 use crate::env::get_global_connection;
 
 use super::csv;
@@ -33,9 +32,6 @@
 use super::iceberg;
 use super::parquet;
 use super::secret;
-=======
-use super::{csv, delta, iceberg, parquet, secret, spatial};
->>>>>>> c002bdd8
 
 // Global mutable static variables
 static mut GLOBAL_STATEMENT: Option<UnsafeCell<Option<Statement<'static>>>> = None;
@@ -70,7 +66,6 @@
     });
 }
 
-<<<<<<< HEAD
 fn iceberg_loaded() -> Result<bool> {
     let conn = get_global_connection()?;
     let conn = match conn.lock() {
@@ -81,27 +76,6 @@
     match statement.query([])?.next() {
         Ok(Some(_)) => Ok(true),
         _ => Ok(false),
-=======
-fn check_extension_loaded(extension_name: &str) -> Result<bool> {
-    unsafe {
-        let conn = &mut *get_global_connection().get();
-        let mut statement = conn.prepare(format!("SELECT * FROM duckdb_extensions() WHERE extension_name = '{extension_name}' AND installed = true AND loaded = true").as_str())?;
-        match statement.query([])?.next() {
-            Ok(Some(_)) => Ok(true),
-            _ => Ok(false),
-        }
-    }
-}
-
-pub fn get_global_connection() -> &'static UnsafeCell<Connection> {
-    INIT.call_once(|| {
-        init_globals();
-    });
-    unsafe {
-        GLOBAL_CONNECTION
-            .as_ref()
-            .expect("Connection not initialized")
->>>>>>> c002bdd8
     }
 }
 
@@ -146,7 +120,7 @@
     schema_name: &str,
     table_options: HashMap<String, String>,
 ) -> Result<usize> {
-    if !check_extension_loaded("iceberg")? {
+    if !iceberg_loaded()? {
         execute("INSTALL iceberg", [])?;
         execute("LOAD iceberg", [])?;
     }
@@ -161,20 +135,6 @@
     table_options: HashMap<String, String>,
 ) -> Result<usize> {
     let statement = parquet::create_duckdb_relation(table_name, schema_name, table_options)?;
-    execute(statement.as_str(), [])
-}
-
-pub fn create_spatial_view(
-    table_name: &str,
-    schema_name: &str,
-    table_options: HashMap<String, String>,
-) -> Result<usize> {
-    if !check_extension_loaded("spatial")? {
-        execute("INSTALL spatial", [])?;
-        execute("LOAD spatial", [])?;
-    }
-
-    let statement = spatial::create_view(table_name, schema_name, table_options)?;
     execute(statement.as_str(), [])
 }
 
@@ -258,12 +218,15 @@
         let statement = format!("DROP {table_type} {schema_name}.{table_name}");
         conn.execute(statement.as_str(), [])?;
     }
-<<<<<<< HEAD
-=======
+
+    Ok(())
 }
 
 pub fn get_available_schemas() -> Result<Vec<String>> {
-    let conn = unsafe { &*get_global_connection().get() };
+    let conn = get_global_connection()?;
+    let conn = conn
+        .lock()
+        .map_err(|e| anyhow!("Failed to acquire lock: {}", e))?;
     let mut stmt = conn.prepare("select DISTINCT(nspname) from pg_namespace;")?;
     let schemas: Vec<String> = stmt
         .query_map([], |row| {
@@ -280,7 +243,6 @@
     let schemas = search_path.join(",");
     // Set duckdb catalog search path
     execute(format!("SET search_path TO '{schemas}'").as_str(), [])?;
->>>>>>> c002bdd8
 
     Ok(())
 }