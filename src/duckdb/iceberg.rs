--- conflicted
+++ resolved
@@ -25,11 +25,9 @@
 pub enum IcebergOption {
     #[strum(serialize = "allow_moved_paths")]
     AllowMovedPaths,
-<<<<<<< HEAD
+    #[strum(serialize = "cache")]
     Cache,
-=======
     #[strum(serialize = "files")]
->>>>>>> c002bdd8
     Files,
     #[strum(serialize = "preserve_casing")]
     PreserveCasing,
@@ -37,22 +35,8 @@
     Select,
 }
 
-<<<<<<< HEAD
-impl IcebergOption {
-    pub fn as_str(&self) -> &str {
-        match self {
-            Self::AllowMovedPaths => "allow_moved_paths",
-            Self::Cache => "cache",
-            Self::Files => "files",
-            Self::PreserveCasing => "preserve_casing",
-        }
-    }
-
-    pub fn is_required(&self) -> bool {
-=======
 impl OptionValidator for IcebergOption {
     fn is_required(&self) -> bool {
->>>>>>> c002bdd8
         match self {
             Self::AllowMovedPaths => false,
             Self::Cache => false,
@@ -61,19 +45,6 @@
             Self::Select => false,
         }
     }
-<<<<<<< HEAD
-
-    pub fn iter() -> impl Iterator<Item = Self> {
-        [
-            Self::AllowMovedPaths,
-            Self::Cache,
-            Self::Files,
-            Self::PreserveCasing,
-        ]
-        .into_iter()
-    }
-=======
->>>>>>> c002bdd8
 }
 
 pub fn create_duckdb_relation(
@@ -98,23 +69,14 @@
         .collect::<Vec<String>>()
         .join(", ");
 
-<<<<<<< HEAD
     let cache = table_options
-        .get(IcebergOption::Cache.as_str())
+        .get(IcebergOption::Cache.as_ref())
         .map(|s| s.eq_ignore_ascii_case("true"))
         .unwrap_or(false);
 
     let relation = if cache { "TABLE" } else { "VIEW" };
 
     Ok(format!("CREATE {relation} IF NOT EXISTS {schema_name}.{table_name} AS SELECT * FROM iceberg_scan({create_iceberg_str})"))
-=======
-    let default_select = "*".to_string();
-    let select = table_options
-        .get(IcebergOption::Select.as_ref())
-        .unwrap_or(&default_select);
-
-    Ok(format!("CREATE VIEW IF NOT EXISTS {schema_name}.{table_name} AS SELECT {select} FROM iceberg_scan({create_iceberg_str})"))
->>>>>>> c002bdd8
 }
 
 #[cfg(test)]
