--- conflicted
+++ resolved
@@ -27,11 +27,9 @@
 pub enum ParquetOption {
     #[strum(serialize = "binary_as_string")]
     BinaryAsString,
-<<<<<<< HEAD
+    #[strum(serialize = "cache")]
     Cache,
-=======
-    #[strum(serialize = "filename")]
->>>>>>> c002bdd8
+    #[strum(serialize = "file_name")]
     FileName,
     #[strum(serialize = "file_row_number")]
     FileRowNumber,
@@ -52,28 +50,8 @@
     // TODO: EncryptionConfig
 }
 
-<<<<<<< HEAD
-impl ParquetOption {
-    pub fn as_str(&self) -> &str {
-        match self {
-            Self::BinaryAsString => "binary_as_string",
-            Self::Cache => "cache",
-            Self::FileName => "file_name",
-            Self::FileRowNumber => "file_row_number",
-            Self::Files => "files",
-            Self::HivePartitioning => "hive_partitioning",
-            Self::HiveTypes => "hive_types",
-            Self::HiveTypesAutocast => "hive_types_autocast",
-            Self::PreserveCasing => "preserve_casing",
-            Self::UnionByName => "union_by_name",
-        }
-    }
-
-    pub fn is_required(&self) -> bool {
-=======
 impl OptionValidator for ParquetOption {
     fn is_required(&self) -> bool {
->>>>>>> c002bdd8
         match self {
             Self::BinaryAsString => false,
             Self::Cache => false,
@@ -84,29 +62,10 @@
             Self::HiveTypes => false,
             Self::HiveTypesAutocast => false,
             Self::PreserveCasing => false,
+            Self::UnionByName => false,
             Self::Select => false,
-            Self::UnionByName => false,
-        }
-    }
-<<<<<<< HEAD
-
-    pub fn iter() -> impl Iterator<Item = Self> {
-        [
-            Self::BinaryAsString,
-            Self::Cache,
-            Self::FileName,
-            Self::FileRowNumber,
-            Self::Files,
-            Self::HivePartitioning,
-            Self::HiveTypes,
-            Self::HiveTypesAutocast,
-            Self::PreserveCasing,
-            Self::UnionByName,
-        ]
-        .into_iter()
-    }
-=======
->>>>>>> c002bdd8
+        }
+    }
 }
 
 pub fn create_duckdb_relation(
@@ -163,23 +122,14 @@
     .collect::<Vec<String>>()
     .join(", ");
 
-<<<<<<< HEAD
     let cache = table_options
-        .get(ParquetOption::Cache.as_str())
+        .get(ParquetOption::Cache.as_ref())
         .map(|s| s.eq_ignore_ascii_case("true"))
         .unwrap_or(false);
 
     let relation = if cache { "TABLE" } else { "VIEW" };
 
     Ok(format!("CREATE {relation} IF NOT EXISTS {schema_name}.{table_name} AS SELECT * FROM read_parquet({create_parquet_str})"))
-=======
-    let default_select = "*".to_string();
-    let select = table_options
-        .get(ParquetOption::Select.as_ref())
-        .unwrap_or(&default_select);
-
-    Ok(format!("CREATE VIEW IF NOT EXISTS {schema_name}.{table_name} AS SELECT {select} FROM read_parquet({create_parquet_str})"))
->>>>>>> c002bdd8
 }
 
 #[cfg(test)]
